"""Python script containing some useful functions"""

import os
import warnings
import pandas as pd
import numpy as np
from datetime import datetime, timedelta
import matplotlib.pyplot as plt

##SP - tinker with dummy variables
from statsmodels.formula.api import ols
import statsmodels.api as sm
from statsmodels.tsa.exponential_smoothing.ets import ETSModel
from statsmodels.tsa.arima.model import ARIMA
from sklearn.cluster import KMeans
from sklearn.preprocessing import PolynomialFeatures
from sklearn.linear_model import LinearRegression

def hr_func(ts):
    """Returns the hour from ts"""
    return ts.hour 

def min_func(ts):
    """Returns the current minute from ts"""
    return(ts.minute)

def create_cyclical_features(data):
    """Creates categorical variables representing current hour and day of the week or weekday/weekend"""
    data["minute"] = data["date"].apply(min_func)
    data["hour"] = data["date"].apply(hr_func)
    data["weekday"] = data["date"].apply(datetime.weekday)
    data["weekend"] = data["weekday"] >=5 ## 0-4 working days, 5-Sa, 6-Su
    data.describe()
    return data

def fit_cyclical_model(data, weekdays = True, var = "Prietok"):
    """Fits a simple LR model to predict values for categorical variables used to eliminate cyclcity"""
    if weekdays:
        relev = "weekday"
    else:
        relev = "weekend"
    fit = ols(f"{var}~ C(hour) * C({relev})", data = data).fit()
    return(fit)

def get_cyclical_adjustment(data, fit, var = "Prietok"):
    """Uses the fitted model to seasonaly adjust"""
    if 'hour' not in data: ##Create cyclical features, if the don't already exist
        data = create_cyclical_features(data)
    data[f"{var}_cyclical_adjustment"] = fit.predict(data) - data[var].mean() 
    data[f"{var}_cyclicaly_adjusted"] = data[var] - data[f"{var}_cyclical_adjustment"]
    return data

def cyclical_adj_full(data, weekdays = True, var = "Prietok", return_fit = False):
    """One function for the whole workload"""
    data = create_cyclical_features(data)
    fit = fit_cyclical_model(data, weekdays, var)
    data = get_cyclical_adjustment(data, fit, var)

    if return_fit:
        return data, fit
    return data

def cyclical_adj_external(data, fit, var = "Prietok"):
    """Optionality to use external fit"""
    data = create_cyclical_features(data)
    data = get_cyclical_adjustment(data, fit, var)

    return data

<<<<<<< HEAD
def smoothing_cycl_adjustment(data, adj_var = 'Prietok_cyclical_adjustment', window  = 7, center = True, min_periods = 1):
    """Smooth out cyclical adjustment by using rolling window (rolling mean)"""
    return data[adj_var].rolling(window=window, center=center, min_periods = min_periods).mean()

def apply_smooth_cyclical_adjustment(data, var = "Prietok", adj_var = 'Prietok_cyclical_adjustment', window  = 7, center = True, min_periods = 1):
    smoothly_adjusted_main_var = data[var] - smoothing_cycl_adjustment(data, adj_var, window, center, min_periods)
    return smoothly_adjusted_main_var

def get_smooth_cycl_adjustment_full(data, var = "Prietok",  weekdays = False, window  = 7, center = True, min_periods = 1, display_smoothed_adj = True,
                                    ext_fit = False, fit = None):
    if ext_fit:
        data = cyclical_adj_external(data, fit, var)
    else:
        data = cyclical_adj_full(data, weekdays, var)

    if display_smoothed_adj:
        data[f"{var}_smooth_cyclical_adjustment"] = smoothing_cycl_adjustment(data, f"{var}_cyclical_adjustment", window, center, min_periods)
    data[f"{var}_smooth_cyclicaly_adjusted"] = apply_smooth_cyclical_adjustment(data, var, f"{var}_cyclical_adjustment", window, center, min_periods)
    return data


    
    

#Cooking up modification to smooth out the cyclicity
# def apply_cyclical_smoothing(data,model = None,  var = "Prietok", weekdays = True, num = 1):
#     """TODO: Write description"""
#     if'hour' not in data:
#         data = create_cyclical_features(data)
#     if model == None:
#         model = fit_cyclical_model(data, weekdays, var)
#     if 'cyclical_adjustment' not in data:
#         data = cyclical_adj_external(data, model, var = "Prietok")
#     data["cyclical_adjustment_smoothed"] = data.apply(cyclical_smoothing, fit = model, num = num, axis=1)

# def cyclical_smoothing(row, fit, num = 1):
#     """Computes smoothed values of cyclical component for a single row"""
#     current_val = row["cyclical_adjustment"] 
#     if row["minute"] >= 58 - 2*num:
#         left_val = current_val
#         right_val = fit.predict(row.to_frame().transpose().assign(hour = row["hour"]+1)%24)
#         return (smoothing(left_val, right_val, row["minute"], num))
#     if row["minute"]<= 0 +2*num:
#         right_val = current_val
#         left_val = fit.predict(row.to_frame().transpose().assign(hour =  row["hour"]-1)%24)
#         return (smoothing(left_val, right_val, row["minute"], num))
    
#     return current_val


# def smoothing(left_val, right_val, minute, num = 1 ):
#     """Computes the weighed seasonality"""
#     if minute >= 58 - 2*num:
#         left_weight = (num + (58-minute)/2 + 1)
#         right_weight = 2*num + 1 - left_weight
#     if minute<= 0 +2*num:
#         right_weight = (num + (minute)/2 + 1)
#         left_weight = 2*num + 1 - left_weight
#     return (left_val*left_weight + right_val*right_weight)/(2*num+1)


    
=======
def load_series(directory, files_list=False):
    """
    Imports all CSV files from a specified directory or list of files as Pandas DataFrames.
    Assumed csv files structure: 
        - two columns, no headers 
        - first column contains datetimes
        - second column contains variable of interest
        - name of the CSV file in the form 'sitename_variablename'
    

    Args:
    directory (str or list): If files_list=False (default), it represents the directory path containing CSV files.
                             If files_list=True, it is a list of file paths to individual CSV files.
    files_list (bool): Indicates whether the 'directory' parameter is a list of file paths (True) or a directory path (False).
                       Defaults to False. 

    Returns:
    dict: A dictionary containing Pandas DataFrames, where keys are filenames and values are DataFrames.
    
    Raises:
    FileNotFoundError: If the specified directory does not exist.
    UserWarning: If a csv file does not satisfy the expected structure and cannot be loaded.
    
    """
    dataframes_dict = {}
    # Check if the directory exists
    if not files_list:
        if not os.path.exists(directory):
            raise FileNotFoundError(f"The directory '{directory}' does not exist.")
        files = os.listdir(directory)
    else:
        files = [path.split("\\")[-1] for path in directory]      
        
    # Import each file as a separate DataFrame and assign headers
    for i, file_name in enumerate(files):
        if file_name.endswith('.csv'):  
            try:
                # Extract headers from the filename by splitting it by "_"
                headers = file_name.split("_")   # splitting sitename and variablename
                header = "_".join(headers[1:])
                header = header.split(".")[0]     # eliminating .csv suffix
                header = "_".join(header.split(" "))  # replacing " " with "_"
                headers = ["date", header]

                # Read the csv file into a DataFrame, specifying column names as headers
                if files_list:
                    file_path = directory[i]
                else:
                    file_path = os.path.join(directory, file_name)
                df = pd.read_csv(file_path, header=None, names=headers, sep=";")
                df["date"] = pd.to_datetime(df['date'], format='%d.%m.%Y %H:%M:%S')
    
                # Store the DataFrame in the dictionary with the filename as the key
                dataframes_dict[file_name] = df
            # raise warning if file does not have expected strucutre
            except (pd.errors.ParserError, pd.errors.EmptyDataError, pd.errors.DtypeWarning, ValueError) as e:
                warning_msg = f"The file '{file_name}' was not loaded: {str(e)}"
                warnings.warn(warning_msg, UserWarning)
                continue  
    return dataframes_dict

def merge_site_data(dataframes_dict):
    """
    Merge data from multiple DataFrames based on common date columns for each site. 
    Assumes input in the format of load_series function's output.

    Args:
    dataframes_dict (dict): A dictionary containing Pandas DataFrames where keys represent file names in the form 'sitename_etc'.

    Returns:
    dict: A dictionary containing merged Pandas DataFrames for each unique site found in the file names.
          Keys correspond to site names and values are merged DataFrames, joining on the 'date' column.

    Notes:
    This function extracts unique site names from the keys of the input dictionary. It creates a new DataFrame for each site
    and merges data from individual DataFrames (from dataframes_dict) having filenames starting with the site name.
    The merge is performed on the 'date' column using an outer join, ensuring all dates from various DataFrames are included.
    The resulting dictionary contains merged DataFrames for each unique site.
    
    """
    sites = set(file.split("_")[0] for file in dataframes_dict.keys()) # extract site names
    site_dataframes = {}
    
    for site in sites:
        df = pd.DataFrame(columns=['date'])  # create site-dataframe
        for file in dataframes_dict.keys():
            if file.startswith(site):   # move through dataframes corresponding to the current site
                site_df = dataframes_dict[file]
                df = pd.merge(df, site_df, on='date', how='outer')  # add data to the site-dataframe
        site_dataframes[site] = df
    return site_dataframes

def clean_data(datas_dictionary, main_var="prutok_computed"):
    """
    Clean data in Pandas DataFrames by removing rows with missing values in a specified main variable.

    Args:
    datas_dictionary (dict): A dictionary containing Pandas DataFrames where keys represent site names.
    main_var (str): The main variable used to clean the data by dropping rows with missing values in this column.
                    Defaults to 'prutok_computed'.

    Returns:
    dict: A dictionary containing cleaned Pandas DataFrames for each site.
          'Cleaned' means that rows with missing values in the specified main variable are removed.

    Notes:
    This function cleans data by removing rows with missing values in the specified main variable.
    It iterates through each DataFrame in datas_dictionary and drops rows where the main variable has NaN values.
    The resulting dictionary contains cleaned DataFrames for each site without missing values in the main variable.
    
    """
    cleaned_datas = {}
    for site in datas_dictionary:
        df = datas_dictionary[site]
        df = df.dropna(subset=[main_var])  # drop NaNs of the main variable
        cleaned_datas[site] = df
    return cleaned_datas

def join_data(datas_dictionary):
    """
    Concatenate data from multiple Pandas DataFrames corresponding to different sites. Adds 'site' information to the resulting DF.

    Args:
    datas_dictionary (dict): A dictionary containing Pandas DataFrames where keys represent site names.

    Returns:
    pandas.DataFrame: A DataFrame resulting from concatenating the DataFrames in datas_dictionary.
                      The 'site' column is added to identify the source of each row.

    Notes:
    This function adds a 'site' column to each DataFrame in datas_dictionary to label the data from different sites.
    Then, it concatenates all DataFrames vertically using `pd.concat()`, resulting in a single DataFrame.
    The 'join' parameter is set to 'outer' to include all columns from different DataFrames.
    The resulting DataFrame contains data from all sites with an added 'site' column indicating the source site.
    
    """
    for site in datas_dictionary:
        datas_dictionary[site]["site"] = site  # add site name column
    result = pd.concat(list(datas_dictionary.values()), join='outer', ignore_index=True)
    return result

def join_series(indicators, tol=5, join=1):
    """
    Connects groups of successive ones/zeros in zero-one indicators if there are fewer than 'tol' zeros/ones separating them.

    Args:
    indicators (pandas.Series): A zero-one indicator series where 1 represents a condition and 0 represents its absence.
    tol (int): Maximum number of (1-'join')s allowed between successive 'join's to be connected. Defaults to 5.
    join (int): Value of which groups are to be connected. Must be either 0 or 1. Defaults to 1.

    Returns:
    pandas.Series: A modified indicator series where groups of successive ones/zeros are connected if separated by fewer than 'tol' zeros/ones.

    Notes:
    This function processes a zero-one indicator series and connects groups of successive ones, if join==1, if there are 
    less than 'tol' zeros between them, or vice versa if join == 0. It uses a cumulative sum approach to label successive 
    groups of ones (zeros), checks the count of ones (zeros) in each group, identifies groups to be joined based on 
    the specified 'tol' parameter, and updates the indicator series accordingly.
    Used when merging long-lasting events together or eliminating short-lasting false signals.
    
    """
    ones_groups = (indicators.diff() != 0).cumsum()  # identifies groups of successive indicators with the same value
    ones_counts = indicators.groupby(ones_groups).transform('size')   # calculates size of each group
    
    #  small groups of "delete" value are to be swallowed by their neighbouring groups of "join" value 
    groups_to_join = ones_counts < tol      
    delete = 1 - join
    new_indicators = indicators.mask(groups_to_join & (indicators == delete), join)
    return new_indicators

class TS_Class:
    """
    Time Series Class for handling and analyzing time series data. 
    Main functionalities are:
        - classification of events present in the time series
        - replacement of values from events with the corrected values
        - plotting data in wide variety of ways, including plotting of chosen subsets, with chosen periodicity, 
        with variety of statistical measures and multiple variables at once in the same graph or side-by-side
        - plotting of the data with denoted events, and of comparison between the original and corrected data 

    Args:
    data (pandas.DataFrame): The input time series data containing a column with dates and the main variable column.
    main_var (str): The main variable to analyze within the provided data. Defaults to "Prietok".
    start_date (str or datetime-like): The start datetime for the analysis. If not specified, defaults to the minimum date in the 'date' column.
    end_date (str or datetime-like): The end datetime for the analysis. If not specified, defaults to the maximum date in the 'date' column.
    periodicity (str): The desired periodicity for the time series data. Defaults to "2T" (2 minutes).
    check_per (bool): If True, ensures constant periodicity in observations. Defaults to True.
    date_col (str): Name of the column containing dates. Defaults to "date".

    Attributes:
    periodicity (str): The specified periodicity for the time series data.
    start_date (str): The earliest datetime in the data.
    end_date (str): The latest datetime in the data.
    data (pandas.DataFrame): The time series data which is analyzed.
    check_per (bool): Indicates whether ensuring constant periodicity in observations is desired.  *non-public
    main_var (str): The main variable to analyze within the provided data.
    models (dict): A dictionary to store models for the time series data.
    plotter (Plotter): An instance of the Plotter class used for plotting figures based on the provided data.   *non-public?
    period_data (pandas.groupby): Grouped data based on the specified period.     *non-public?
    period_data_2 (pandas.groupby): Grouped data based on the specified period.     *non-public?

    """
    DEFAULT_CLASSIF_PARAMS = {"data": None, "classif_var": None, "W_0": 3,
                              "c_1": 2.5, "W_1": 30,
                              "c_2": 1, "W_2": 30, "p_1": 0.7,
                              "W_3": 5, "p_2": 0.9,
                              "tol_vol_1": 5, "tol_vol_2": 5,
                              "tol_rain_1": 5, "tol_rain_2": 10,
                              "volatile_diffs": True}
    
    def __init__(self, data, main_var="prutok_computed", start_date=None, end_date=None, periodicity="2T", check_per=True, 
                 date_col="date", name="some_TS"):
        """Please see help(TS_Class) for further information."""
        self.name = name
        if start_date is None:
            start_date = data[date_col].min()       
        if end_date is None:
            end_date = data[date_col].max()        
        self.periodicity = periodicity
        
        self.data = data.copy()
        if date_col != "date":
            self.data["date"] = self.data[date_col]
        if check_per:       # ensuring we have constant periodicity in observations
            self.enforce_periodicity(start_date, end_date, periodicity)
        self.start_date = self.data["date"].min()
        self.end_date = self.data["date"].max()
        
        self.check_per = check_per
        self.main_var = main_var
        self.models = {}
        self.plotter = Plotter(self) 
        self.period_data = None
        self.period_data_2 = None
        # automatically add first and second differences of the main variable
        self.data[main_var + "_diff_1_"] = self.data[main_var].diff()
        self.data[main_var + "_diff_2_"] = self.data[main_var + "_diff_1_"].diff()
        
    
    def enforce_periodicity(self, start_date=None, end_date=None, periodicity=None):
        """
        Ensures constant periodicity in class's data within specified datetimes interval and periodicity.

        Args:
        start_date (str): The start date for ensuring constant periodicity. If None, defaults to the class's start date.
        end_date (str): The end date for ensuring constant periodicity. If None, defaults to the class's end date.
        periodicity (str): The desired periodicity for ensuring constant periodicity. If None, defaults to the class's periodicity.

        Notes:
        This method modifies the class's data attribute to enforce constant periodicity.
        It generates a date range based on provided or default start and end dates using the specified or default periodicity
        and merges it with the existing data, deleting observations with non-conforming datetimes and creating NaN observations 
        for missing datetimes in the process. This ensures data is observed at regular intervals within desired datetime range.
        
        """
        if start_date is None: start_date = self.start_date
        if end_date is None: end_date = self.end_date
        if periodicity is None: periodicity = self.periodicity
        # create dataframe with prescribed datetimes 
        date_range = pd.date_range(start=start_date, end=end_date, freq=periodicity)
        df = pd.DataFrame({'date': date_range})
        # left join - creates NaN values for missing datetimes and deletes non-comforming datetimes
        self.data = df.merge(self.data, on='date', how='left')
        self.periodicity = periodicity
        self.start_date = start_date
        self.end_date = end_date
        
    def cut_data(self, start_date, end_date):
        if start_date is None: start_date = self.start_date
        if end_date is None: end_date = self.end_date
        subset = (self.data['date'] >= start_date) & (self.data['date'] <= end_date)
        self.data = self.data.iloc[subset,]
        self.start_date = self.data['date'].min()
        self.end_date = self.data['date'].max()
        
    
    def copy(self, **kwargs):
        """
        Creates a deep copy of the current TS_Class instance with optional modifications of the initialization parameters.
        If not stated otherwise with the keyword arguments, the current corresponding attributes of the TS_Class instance 
        will be used for the initialization.

        Args:
        **kwargs: Optional modifications of the initialization parameters of the new TS_Class instance.
    
        Returns:
        TS_Class: A new instance of TS_Class initialized with a copy of the current data and parameters.
        
        """
        data_copy = self.data.copy()
        params = {"data": data_copy, "main_var": self.main_var, # default values of initialization parameters
                 "start_date": self.start_date, "end_date": self.end_date, 
                 "periodicity": self.periodicity, "check_per": self.check_per, 
                 "date_col": "date", "name": self.name+"_copy"}
        for arg, value in kwargs.items():  # replace default values of initialization parameters
            params[arg] = value
        self_copy = TS_Class(**params)
        return self_copy
       
    
    def plot(self, *args, **kwargs):
        output = self.plotter.plot(*args, **kwargs)  # gives None if ret_plots argument is False
        return output  
                   
    
    def groupby(self, groupby):
        if groupby is None:
            self.data["__const"] = "whole data"
            grouped = self.data.groupby("__const")
        else:
            if groupby == "daily":
                self.data['period_name'] = self.data['date'].dt.date
                grouped = self.data.groupby("period_name")
            elif groupby == "weekly":
                self.data['period_name'] = self.data['date'].dt.strftime('%Y-%W')
                grouped = self.data.groupby("period_name")
            else:
                grouped = self.data.groupby(groupby)
        return grouped
    
    
    def get_period_data(self, period, start_time=None, which=1, subset=None):
        """
        Retrieves data grouped by specified datetime period and assigns it to period_data or period_data_2 attribute. 
        Denotes each group by its start and end datetimes or, for daily period, its date.
        
        Args:
        period (str or int): Length of the period for grouping data. Can be 'daily', 'weekly', or a whole number indicating number of hours.
        start_time (str or None): The start time for hourly grouping. Needs to be eqaul to 'start' or compatible with "%H:%M:%S" format and present in the data.
                                  If None, defaults to the earliest timestamp in the data; same for 'start'.
        which (int): Indicates to which attribute the grouped data are assigned. If 1 it uses self.period_data, else it uses
                     self.period_data_2. Defaults to 1.
        subset (list or None): Subset of data indices to consider. If None, uses the entire data.
        
        Result:
        pandas.core.groupby.DataFrameGroupBy: A grouped DataFrame object based on the specified period. 
                                              Assigned to period_data or period_data_2 attribute.

        Raises:
        NameError: If an unrecognized period is entered. Expected an integer value, 'weekly' or 'daily'.
        
        """
        used_data = self.data.copy() if subset is None else self.data.iloc[subset,].copy()
        
        if type(period) == int:    # integer number of hours as period length 
            if start_time is None or start_time == "start":
                reference_point = used_data["date"].min()
            else:
                start_time = datetime.strptime(start_time, "%H:%M:%S")
                reference_point = used_data[used_data['date'].dt.time == start_time.time()]["date"].min() # choose the earliest observation with given time
                used_data = used_data[used_data["date"]>= reference_point]    # cut off observations before start_time
            
            # indicate for each observation in which period it lays and give periods their name based on their starting and end datetimes
            used_data["period_index"] = used_data["date"].apply(lambda x: (x-reference_point).total_seconds() // (period * 3600))
            used_data["period_name"] = used_data["period_index"].apply(
                lambda x:f"[{reference_point + timedelta(hours=period*x)} -- {reference_point + timedelta(hours=period*(x+1))})")
        
        elif period == "daily":
            used_data['period_name'] = used_data['date'].dt.date  # differentiate individual days
            
        elif period == "weekly":
            first = used_data['date'].dt.strftime('%Y-%W').apply(  # get the year and the week number and...
                lambda x: x.split("-")).apply(
                lambda y: datetime.strptime(f'{y[0]}-W{y[1]}-1', "%Y-W%U-%w") )  # ...get the date of Monday for given week
            used_data['period_name'] = first.apply(  # name each week as dates of its first_day -- last_day
                lambda x: f"{x.strftime('%Y-%m-%d')} -- {(x+timedelta(days=6)).strftime('%Y-%m-%d')}")
                       
        else:
            raise NameError('Period which is not recognized have been entered. Integer value, "weekly" or "daily" are expected.')
        
        if which == 1:
            self.period_data = used_data.groupby('period_name')
        else:
            self.period_data_2 = used_data.groupby('period_name')
        
    
    def create_measures(self, variable, include, window, which=1, b_mult=1, quantile=0.5, 
                     rob_quantile=0.8, two_sided_rob_q=False, rob_b_mult=1): 
        """
        Calculates various statistical measures including rolling averages, standard deviations, quantiles, etc.
        
        Moving measures can be centred or backwards-looking. Robust measures are calculated based on robust subset of data,
        please refer to documentation of get_rob_subset method for more information.
        Possible measures:
        - 'CMA': Centered Moving Average
        - 'CMA_bounds': N Centred Moving Standard Deviations bounds around Centered Moving Average, N = b_mult
        - 'CMA_bounds_2sd': Two Centred Moving Standard Deviations bounds around Centered Moving Average
        - 'CMA_rob_bounds': M Robust (Overall) Standard Deviations bounds around Centered Moving Average, M = rob_b_mult 
        - 'MA': Backwards looking Moving Average
        - 'MA_bounds': N backwards looking Moving Standard Deviations bounds around backwards looking Moving Average, N = b_mult 
        - 'MA_bounds_2sd': Two backwards looking Moving Standard Deviations bounds around backwards looking Moving Average 
        - 'MA_rob_bounds': M Robust (Overall) Standard Deviations bounds around backwards looking Moving Average, M = rob_b_mult 
        - 'CMSD': Centered Moving Standard Deviation
        - 'MSD': Backwards looking Moving Standard Deviation
        - 'tot_avg': Total Average
        - 'quant': Overall Quantile value specified by 'quantile'
        - 'robust_avg': Overall Average based on the robust subset

        Args:
        variable (str): The variable column to consider for calculating statistical measures.
        include (list): A list of strings indicating which measures to include. 
                        Options: 'CMA', 'CMA_bounds', 'CMA_bounds_2sd', 'CMA_rob_bounds', 'MA', 'MA_bounds',
                        'MA_bounds_2sd', 'MA_rob_bounds', 'CMSD', 'MSD', 'tot_avg', 'quant', 'robust_avg'.
        window (int): The window size for calculations of moving measures.
        which (int): Specifies suffix of resulting measures. Used when plotting 2 side-to-side graphs. Defaults to 1.
        b_mult (float): Multiplier for standard deviations bounds. Defaults to 1 (One SD bound).
        quantile (float): Quantile for displaying quantile measure. Defaults to 0.5.
        rob_quantile (float): Quantile for calculations of robust measures. Defaults to 0.8.
        two_sided_rob_q (bool): If True, considers symmetric rob_quantile range for robust measures. Defaults to False.
        rob_b_mult (float): Multiplier for robust bounds. Defaults to 1 (One Robust-SD bound).

        Notes:
        Robust measures are based on the overall statistics for data subset created by eliminating observations with 
        variable's values above the variable's rob_quantile / outside the variable's (1-rob_quantile)/2 to rob_quantile/2 range. 
        In the latter case, the value 0.5+rob_quantile/2 enters as the argument into get_rob_subset method. See get_rob_subset method documentation for more details.
        
        """
        suff = "" if which == 1 else "_2"  # suffix for saving the measures in the data
        if two_sided_rob_q:
            rob_quantile = 0.5 + rob_quantile/2  # adjust argument for correct use in get_rob_subset method
        
        if "CMA" in include:
            self.data['__Centered_Moving_Average'+suff] = self.data[variable].rolling(window=window, center=True).mean()
        if ("CMA_bounds" in include) or ("CMA_bounds_2sd" in include):
            self.data['__Centered_Moving_Average'+suff] = self.data[variable].rolling(window=window, center=True).mean()
            self.data['__Centered_Moving_SD'+suff] = self.data[variable].rolling(window=window, center=True).std()
            self.data['__CMA_upper'+suff] = self.data['__Centered_Moving_Average'+suff] + b_mult*self.data['__Centered_Moving_SD'+suff]
            self.data['__CMA_lower'+suff] = self.data['__Centered_Moving_Average'+suff] - b_mult*self.data['__Centered_Moving_SD'+suff]
            if "CMA_bounds_2sd" in include:  # same as using b_mult=2
                self.data['__CMA_upper_2sd'+suff] = self.data['__Centered_Moving_Average'+suff] + 2*self.data['__Centered_Moving_SD'+suff]
                self.data['__CMA_lower_2sd'+suff] = self.data['__Centered_Moving_Average'+suff] - 2*self.data['__Centered_Moving_SD'+suff]
        if "CMA_rob_bounds"  in include:
            self.data['__Centered_Moving_Average'+suff] = self.data[variable].rolling(window=window, center=True).mean()
            subset = self.get_rob_subset(variable, rob_quantile, two_sided_rob_q) 
            robust_sd = self.data[subset][variable].std()  # overall std on the robust subset
            self.data['__CMA_upper_rob'+suff] = self.data['__Centered_Moving_Average'+suff] + rob_b_mult*robust_sd
            self.data['__CMA_lower_rob'+suff] = self.data['__Centered_Moving_Average'+suff] - rob_b_mult*robust_sd
                
        if "MA" in include:
            self.data['__Moving_Average'+suff] = self.data[variable].rolling(window=window, center=False).mean()
        if ("MA_bounds" in include) or ("MA_bounds_2sd" in include):
            self.data['__Moving_Average'+suff] = self.data[variable].rolling(window=window, center=False).mean()
            self.data['__Moving_SD'+suff] = self.data[variable].rolling(window=window, center=False).std()
            self.data['__MA_upper'+suff] = self.data['__Moving_Average'+suff] + b_mult*self.data['__Moving_SD'+suff]
            self.data['__MA_lower'+suff] = self.data['__Moving_Average'+suff] - b_mult*self.data['__Moving_SD'+suff]
            if "MA_bounds_2sd" in include:  # same as using b_mult=2
                self.data['__MA_upper_2sd'+suff] = self.data['__Moving_Average'+suff] + 2*self.data['__Moving_SD'+suff]
                self.data['__MA_lower_2sd'+suff] = self.data['__Moving_Average'+suff] - 2*self.data['__Moving_SD'+suff]
        if "MA_rob_bounds" in include:
            self.data['__Moving_Average'+suff] = self.data[variable].rolling(window=window, center=False).mean()
            subset = self.get_rob_subset(variable, rob_quantile, two_sided_rob_q)
            robust_sd = self.data[subset][variable].std()   # overall std on the robust subset
            self.data['__MA_upper_rob'+suff] = self.data['__Moving_Average'+suff] + rob_b_mult*robust_sd
            self.data['__MA_lower_rob'+suff] = self.data['__Moving_Average'+suff] - rob_b_mult*robust_sd
        
        if "CMSD" in include:
            self.data['__Centered_Moving_SD'+suff] = self.data[variable].rolling(window=window, center=True).std()
        if "MSD" in include:
            self.data['__Moving_SD'+suff] = self.data[variable].rolling(window=window, center=False).std()
        if "tot_avg" in include:
            self.data['__total_avg'+suff] = self.data[variable].mean()
        if "quant" in include:
            self.data['__quantile'+suff] = self.data[variable].quantile(quantile)
        if "robust_avg" in include:
            subset = self.get_rob_subset(variable, rob_quantile, two_sided_rob_q)
            self.data['__r_avg'+suff] = self.data[subset][variable].mean()
            
            
    def get_rob_subset(self, variable, rob_quantile, two_sided):
        """
        Generates indicators for data subsetting based on a specified variable and quantile with the goal to eliminate observations 
        which have variable's values above this quantile or outside the symmetric 1-2*quantile range.

        Args:
        variable (str): The variable column to consider for subset creation.
        rob_quantile (float): The quantile value (between 0 and 1) for subset selection.
        two_sided (bool): If True, subsets values between quantile and 1-quantile. Else, subsets values below the quantile.

        Returns:
        pandas.Series: A boolean Series indicating the subset based on the specified variable and quantile.
        
        """
        subset = self.data[variable] < self.data[variable].quantile(rob_quantile)
        if two_sided:
            L = self.data[variable].quantile(min(1-rob_quantile,rob_quantile))
            U = self.data[variable].quantile(max(1-rob_quantile,rob_quantile))
            subset =  self.data[variable].apply(lambda x: L<x<U)
        return subset      
    
    
    def classify(self, **kwargs):       
        params = self.DEFAULT_CLASSIF_PARAMS.copy()
        
        for arg, val in kwargs.items():  # change default classification parameters based on input
            params[arg] = val
        
        ret = True # if data is self.data, classification output will change self.data attribute, else it will be returned as method output
        if params["data"] is None: 
            params["data"] = self.data
            ret = False    
        if params["classif_var"] is None:
            params["classif_var"] = self.main_var
            
        data = classify(**params)
        if not ret:
            self.data = data
        else:
            return data
    
    def plot_categories(self, **kwargs):
        self.plotter.plot_categories(**kwargs)


    ## models ##
    def get_ETS(self, variable, model_name, groupby = None, show_progress = True,
                error="add", trend="add", seasonal="add", damped_trend=False, seasonal_periods=720):
        """Note: there is 720 observations per day, for 1 day periodicity we need 720 seasonal components, which is too 
        many for practical estimatation - careful about seasonal components."""
        self.data[model_name + "_fitted"] = np.nan
        self.models[model_name] = []
        i = -1
        grouped = self.groupby(groupby)
                        
        length = len(grouped)
        for unit, grouped_data in grouped:
            model = ETSModel(grouped_data[variable], error=error, trend=trend, seasonal=seasonal, 
                                            damped_trend=damped_trend, seasonal_periods=seasonal_periods)
            result = model.fit()
            grouped_data[model_name + "_fitted"] = result.fittedvalues
            self.models[model_name].append((unit, model, results))
            self.data.loc[grouped_data.index,model_name + "_fitted"] = grouped_data[model_name + "_fitted"]
            if show_progress:
                i += 1
                if i%5 == 0:
                    print(f"{i+1} out of {length} ({(i+1)*100/length}%)")
                    
    def get_ARIMA(self, p, d, q, model_name, variable = None,  groupby = None, show_progress = True):
        if variable is None: variable = self.main_var
        self.data[model_name + "_fitted"] = np.nan
        self.models[model_name] = []
        i = -1
        grouped = self.groupby(groupby)           
        length = len(grouped)
        for unit, grouped_data in grouped:
            model = ARIMA(grouped_data[variable], order=(p, d, q))
            results = model.fit()
            grouped_data[model_name + "_fitted"] = results.fittedvalues
            self.models[model_name].append((unit, model, results))
            self.data.loc[grouped_data.index,model_name + "_fitted"] = grouped_data[model_name + "_fitted"]
            if show_progress:
                i += 1
                if i%5 == 0:
                    print(f"{i+1} out of {length} ({(i+1)*100/length}%)")
                    
    def ARIMA_diagnostics(self, results, unit, model_name, show_summary = True):
        print("ARIMA diagnostics for " + model_name + " " + str(unit))
        if show_summary:
            print(results.summary())
        residuals = results.resid
        fig, ax = plt.subplots(2, 2, figsize=(12, 8))
        ax[0, 0].plot(residuals)
        ax[0, 0].set_title('Residuals')
        lags_1 = min(40, len(residuals)-1)
        lags_2 = min(40, int(len(residuals)/2)-2)
        sm.graphics.tsa.plot_acf(residuals, lags=lags_1, ax=ax[0, 1])
        sm.graphics.tsa.plot_pacf(residuals, lags=lags_2, ax=ax[1, 0])
        plt.show()

        # Ljung-Box test for autocorrelation in residuals
        acf, q_val, p_val = sm.tsa.acf(residuals, fft=True, qstat=True)
        p_val_df = pd.DataFrame({'Lag': range(1, len(p_val) + 1), 'P-Value': p_val})

        print(p_val_df)
    
    def ARIMAs_diagnostics(self, model_name, subset = None):
        models = self.models[model_name]
        if subset is not None:
            models = models[subset]
        for unit, mod, res in models:
            self.ARIMA_diagnostics(res, unit, model_name)
            
    
    @staticmethod
    def time_trend(values, give="slope", degree=1, centred=True):
        """
        Estimates polynomial time trend. Slope estimate thus gives estimate of time derivation at time=0 (globally for degree=1).
        Meant to be used on the roling windows, time zero should thus be at the center or at the end of the given data series.
        Values should have a data series format with specified index which represents time order.
        
        
        Examples:
        trend = TS_Class.time_trend
        deriv_deg_1_est = ts_obj.data[var].rolling(30, center=True).apply(trend)
        deriv_deg_2_est = ts_obj.data[var].rolling(30, center=True).apply(lambda x: trend(x, degree=2))
        last_obs_deriv_deg_3_est = ts_obj.data[var].rolling(50, center=False).apply(lambda x: trend(x, degree=3, centred=False))
        """
        if centred:
            center = int(len(values.index)/2)
        else:
            center = -1
        time = values.index - values.index[center]   # we take t=0 at the end or in the center of the provided data
        x = np.array(time)
        poly_features = PolynomialFeatures(degree=degree, include_bias=False)
        x_poly = poly_features.fit_transform(x.reshape(-1, 1))
        
        model = LinearRegression(fit_intercept=True)
        model.fit(x_poly, values)
        
        if give == "slope":
            return model.coef_[0]
        if give == "constant":
            return model.intercept_
        if give == "model":
            return model
        
    

class Plotter:
    
    def __init__(self, TS_object):
        self.ts = TS_object
        self.data = TS_object.data
        
        
    def plot(self, variable=None, include=["CMA", "CMA_bounds"], rain_var=None,
             period="all", start_time=None, subset=None,
             window=30,  b_mult=1, quantile=0.5,
             rob_quantile=0.8, two_sided_rob_q=False, rob_b_mult=1,
             rain_lims=(0,5), fig_size=None,
             variable_2=None, include_2=["CMA", "CMA_bounds"], start_time_2=None, 
             window_2=30, b_mult_2=1, quantile_2=0.5, 
             rob_quantile_2=0.8, two_sided_rob_q_2=False, rob_b_mult_2=1, 
             marker=None, show=True, ret_plots=False):
        """
        Plot method to visualize time series contained in the data.
        
        Mutliple time series can be plotted alongside the given variable in the same figure by listing them in the include 
        argument. Time series can be divided to smaller time periods which are plotted in seperate figures by specifying
        period argument. Argument start_time specifies at what time of a day should plotting of figure(s) start in the case 
        the period is given as an integer representing length of a period in number of hours. In that case observations before 
        the first instance of given time will be disregarded. Measures created by create_measures method (of TS_Class) can
        be listed in include, see create_measures method for more information.
        If start_time_2 argument is not None, two (sets of) figures will be drawn side-by-side, the figure(s) on the right 
        handside will be specified by arguments with the "_2" suffix.

        Args:
        variable (str): Variable to plot. Defaults to main_var of the corresponding TS_Class instance if None.
        include (list[str]): List of statistical measures and other variables to include in the plot. Defaults to ['CMA', 'CMA_bounds'].
        rain_var (str or None): Name of the variable containing rain data. If not None the rain will be plotted on the right-handside axis upside-down.
                                Defaults to None.
        period (str): Length of period to plot in a single figure. Can be 'all', 'daily', 'weekly', or a whole number indicating number of hours. 
                      Defaults to 'all' for plotting the whole time series in one figure.
        start_time (str): Starting time for plotting of the data. Needs to be 'start' or compatible with "%H:%M:%S" format and present in the data.
                          Defaults to time of the earliest observation in the data if None. Active only if period is integer.
        subset (list or slice): Subset of data indeces to consider. Defaults to the whole data if None.
        window (int): Window size for calculations of moving measures. Defaults to 30.
        b_mult (int or float): A multiplier parameter indicating size of the moving standard deviations bound. Defaults to 1.
        quantile (float): Indicates which quantile of the variable should be plotted value. Should be between 0 and 1. Defaults to 0.5
        rob_quantile (float): Indicates on which quantile calculations of robust measures should be based. See get_rob_subset method of TS_Class class 
                              for more information. Defaults to 0.8.
        two_sided_rob_q (bool): If True, considers symmetric rob_quantile range for robust measures. See get_rob_subset method of TS_Class class 
                                for more information. Defaults to False.
        rob_b_mult (int or float): A multiplier parameter indicating size of the robust standard deviations bound. Defaults to 1.
        rain_lims (tuple): Limits for the right-handside y-axis when the rain_var is not None. Defaults to (0, 5).
        fig_size (tuple): Size of the plotted figure(s). If None, defaults to (19, 6) for side-by-side drawing of two (sets of) figures or (10, 6) otherwise.
        marker (str): Marker style for the plots. Defaults to None.
        show (bool): Whether to display the plot(s). Defaults to True.
        ret_plots (bool): Whether to return the list of constructed figure(s) as output. Defaults to False.
        variable_2 (str): Variable to plot on the right-handside (set of) figure(s). Defaults to the same as variable if None.
        start_time_2 (str): Starting time for plotting of the right-handside data. Needs to be 'start' or compatible with "%H:%M:%S" format and present in the data.
                            If None, only left-handside (set of) figure(s) is plotted. If 'start', time of the earliest observation in the data is chosen. 
                            If not None but period is not integer the use is the same as for 'start'. Defaults to None.
                          
        Other arguments with suffix "_2" are analogous to the above. Arguments period, subset, rain_var and marker are shared
        for both left and right-handside (sets of) figures.

        Returns:
        None or list[tuple]: If ret_plots is True and start_time_2 is not None, returns a list of tuples (fig, ax, axb1, axb2).
                             If ret_plots is True and start_time_2 is None, returns a list of tuples (fig, ax, axb1).
                             Otherwise, returns None.

        """
        if variable is None:
            variable = self.ts.main_var
        
        self.ts.create_measures(variable, include, window,  # prepare required statistical measures
                                which=1, quantile=quantile, b_mult=b_mult, 
                                rob_quantile=rob_quantile, two_sided_rob_q=two_sided_rob_q, rob_b_mult=rob_b_mult) 
        
        if start_time_2 is not None:  # if plotting also right-handside figures
            if variable_2 is None: 
                variable_2 = variable
            self.ts.create_measures(variable_2, include_2, window_2,  # prepare required statistical measures for right-handside figures
                                    which = 2, quantile = quantile_2, b_mult=b_mult_2,
                                    rob_quantile = rob_quantile_2, two_sided_rob_q = two_sided_rob_q_2, rob_b_mult = rob_b_mult_2)
                
        if period == "all":
            self.data["__const"] = "whole data"
            used_data = self.data.copy() if subset is None else self.data.iloc[subset,].copy()
            self.ts.period_data = used_data.groupby("__const")  # assign as groupby object for code consistency
        else:
            self.ts.get_period_data(period, start_time, 1, subset)  # create subdata for each plotting period
        
        if start_time_2 is None:
            self.ts.period_data_2 = self.ts.period_data  # for ensuring period_data_2 is never None
        else:     # divide data to periods for right-handside figures
            if period == "all":
                self.data["__const"] = "whole data"
                used_data = self.data.copy() if subset is None else self.data.iloc[subset,].copy()
                self.ts.period_data_2 = used_data.groupby("__const")
            else:
                self.ts.get_period_data(period, start_time_2, 2, subset)
        
        output = []
        for grouped_1, grouped_2 in zip(self.ts.period_data, self.ts.period_data_2):  # iterate through all periods
            unit_1, group_data_1 = grouped_1    # get list-like of period names and list-like of period subsets
            unit_2, group_data_2 = grouped_2
                       
            if start_time_2 is not None:
                if fig_size is None: 
                    fig_size = (19, 6)
                fig, ax = plt.subplots(1, 2, figsize=fig_size)  # 2 figures in 1 row
                # assign to each figure its properties, get also right-handside y-axis in both figures if rain is plotted
                ax[0], axb1 = self._get_ax(ax[0], group_data_1, unit_1, variable, include, rain_lims, 1, rain_var, marker)
                ax[1], axb2 = self._get_ax(ax[1], group_data_2, unit_2, variable_2, include_2, rain_lims, 2, rain_var, marker)
            else:
                if fig_size is None: 
                    fig_size = (10, 6)
                fig, ax = plt.subplots(figsize=fig_size)
                # assign to figure its properties, get also right-handside y-axis if rain is plotted
                ax, axb1 = self._get_ax(ax, group_data_1, unit_1, variable, include, rain_lims, 1, rain_var, marker)
            
            plt.grid(True)
            if show:
                plt.show()
            
            if ret_plots:  # add figures to the output list
                if start_time_2 is not None:
                    output.append((fig, ax, axb1, axb2))
                else:
                    output.append((fig, ax, axb1))
        if ret_plots:
            return output
            
    def plot_categories(self, categories="all", classif_var=None, only_events=False,
                        period="all", start_time=None, subset=None, fig_size=None):
        if classif_var is None:
            classif_var = self.ts.main_var
        
        if categories == "all":   # make explicit list of events  
            cats_list = list(self.data[classif_var + "_category"].unique())
            if "OK" in cats_list:
                cats_list.remove("OK")
        else:
            cats_list = categories
        
        if period == "all":
            self.data["__const"] = "whole data"
            used_data = self.data.copy() if subset is None else self.data.iloc[subset,].copy()
            self.ts.period_data = used_data.groupby("__const")
        else:
            self.ts.get_period_data(period, start_time, 1, subset)
        
        for grouped in self.ts.period_data:
            unit, group_data = grouped
            plot_this = True
            if only_events:       # plot only when there are events of interest
                plot_this = group_data[classif_var + "_category"].isin(cats_list).any()  
            if plot_this:
                plot_categories(group_data, classif_var, unit, categories, fig_size)    
    
       
    def _get_ax(self, ax, group_data, unit, variable, include, rain_lims, which, rain_var=None, marker=None):  
        suff = "" if which == 1 else "_2"   # for plotting correct pre-prepared measures
        ax.plot(group_data['date'], group_data[variable], label = variable)
        include_c = include.copy()  # so we can delete already plotted measures from the list without altering it for use in future calls 
        
        if "CMA" in include_c:
            ax.plot(group_data['date'], group_data['__Centered_Moving_Average'+suff], color="red", label = "CMA")
            include_c.remove("CMA")
        
        if "CMA_bounds_2sd" in include_c:
            ax.plot(group_data['date'], group_data['__CMA_upper_2sd'+suff], color="orange", label = "CMA_Up")
            ax.plot(group_data['date'], group_data['__CMA_lower_2sd'+suff], color="orange", label = "CMA_L")
            include_c.remove("CMA_bounds_2sd")
        if "CMA_bounds" in include_c:
            ax.plot(group_data['date'], group_data['__CMA_upper'+suff], color="orange", label = "CMA_Up")
            ax.plot(group_data['date'], group_data['__CMA_lower'+suff], color="orange", label = "CMA_L")
            include_c.remove("CMA_bounds")
        
        if "CMA_rob_bounds" in include_c:
            ax.plot(group_data['date'], group_data['__CMA_upper_rob'+suff], color="black", label = "CMA_rob_Up")
            ax.plot(group_data['date'], group_data['__CMA_lower_rob'+suff], color="black", label = "CMA_rob_L")
            include_c.remove("CMA_rob_bounds")
            
        if "MA" in include_c:
            ax.plot(group_data['date'], group_data['__Moving_Average'+suff], color="brown", label = "MA")
            include_c.remove("MA")
        if "MA_bounds" in include_c:
            ax.plot(group_data['date'], group_data['__MA_upper'+suff], color="yellow", label = "MA_Up")
            ax.plot(group_data['date'], group_data['__MA_lower'+suff], color="yellow", label = "MA_L")
            include_c.remove("MA_bounds")
        if "MA_bounds_2sd" in include_c:
            ax.plot(group_data['date'], group_data['__MA_upper_2sd'+suff], color="yellow", label = "MA_Up")
            ax.plot(group_data['date'], group_data['__MA_lower_2sd'+suff], color="yellow", label = "MA_L")
            include_c.remove("MA_bounds_2sd")
        if "MA_rob_bounds" in include_c:
            ax.plot(group_data['date'], group_data['__MA_upper_rob'+suff], color="black", label = "MA_rob_Up")
            ax.plot(group_data['date'], group_data['__MA_lower_rob'+suff], color="black", label = "MA_rob_L")
            include_c.remove("MA_rob_bounds")
            
        if "CMSD" in include_c:
            ax.plot(group_data['date'], group_data['__Centered_Moving_SD'+suff], color="green", label = "CMSD")
            include_c.remove("CMSD")
        if "MSD" in include_c:
            ax.plot(group_data['date'], group_data['__Moving_SD'+suff], color="black", label = "MSD")
            include_c.remove("MSD")
        if "tot_avg" in include_c:
            ax.plot(group_data['date'], group_data['__total_avg'+suff], color="black", label = "tot_avg")
            include_c.remove("tot_avg")
        if "quant" in include_c:
            ax.plot(group_data['date'], group_data['__quantile'+suff], color="black", label = "quantile")
            include_c.remove("quant")
        if "robust_avg" in include_c:
            ax.plot(group_data['date'], group_data['__r_avg'+suff], color="black", label = "robust_avg")
            include_c.remove("robust_avg")
        
        max_y = group_data[variable].max()     # for establishing y-axis limits
        min_y = group_data[variable].min()
        
        for item in include_c:
            if item in group_data.columns:
                ax.plot(group_data['date'], group_data[item], label = item)
                max_y = max(max_y, group_data[item].max())  # for establishing y-axis limits
                min_y = min(min_y, group_data[item].min())
            else:
                warnings.warn(f"{item} not plotted as it was not found in the data.", UserWarning)
                        
        ax.set_title(f'Time Series for {unit}')
        ax.set_xlabel('Date and Time')
        ax.set_ylabel(variable)
        ax.legend(loc="upper left")
        
        ylim_up = self._get_y_lim(max_y)
        ylim_down = -self._get_y_lim(min_y, True) if min_y < 0 else 0  # _get_y_lim returns positive values=>multiply by -1
        ax.set_ylim(ylim_down, ylim_up)
        
        for line in ax.lines:   ### or ax.lines[1:]
            line.set_marker(marker)
            
        if rain_var is not None:
            ax2 = ax.twinx()   # create right-handside y-axis
            ax2.set_ylim(*rain_lims)
            ax2.plot(group_data["date"], group_data[rain_var], label='rain', color='green')
            ax2.invert_yaxis()  # to plot rain upside-down
            ax2.set_ylabel('rain (Upside-Down)', color='green')
            ax2.tick_params(axis='y', labelcolor='green')
            ax2.legend(loc='upper right')
            return (ax, ax2)
        return (ax, "")  # keep the length of output same whether the rain is plotted or not
        
    def _get_y_lim(self, value, negative=False):
        """
        Calculate y-axis limit based on the provided value.
        The method uses a predefined set of conditions to determine the appropriate y-axis limit.

        Args:
        value (float): The input value for determining the y-axis limit.
        negative (bool): If True, the value is considered negative. Defaults to False.

        Returns:
        float: The calculated y-axis limit based on the provided value.
        
        """
        if negative:
            value = - value
        if value < 0.05: return value*1.1
        if value < 0.09: return 0.1
        if value < 0.47: return 0.5
        if value < 0.9: return 1
        if value < 2.45: return 2.5
        if value < 4.9: return 5
        if value < 9.5: return 10
        if value < 19: return 20
        return value*1.1
    
    @staticmethod        
    def show_again(figures):
        for fig in figures:
            new_fig = plt.figure()
            new_manager = new_fig.canvas.manager
            new_manager.canvas.figure = fig
            fig.set_canvas(new_manager.canvas)
            plt.show()
            



class Data_Explorer:
    
    DEFAULT_TS_PARAMS = {}
    
    def __init__(self, datas_dictionary, kwargs_dict={} 
                 ##, main_vars = None, 
                 ##start_dates = None, end_dates = None, periodicities = None, check_pers = None, date_cols=None
                ):
        datas_dictionary = {site: datas_dictionary[site] for site in sorted(datas_dictionary)}  # sort dictionary by keys
        self.data_dict_orig = {site: datas_dictionary[site].copy() for site in datas_dictionary}  # fix the original data for later reference
        self.sites = list(datas_dictionary.keys())
                
        # auxiliary function for checking if init. par. is NOT specified by kwargs_dict  
        dict_check = lambda site_var: (site_var[0] not in kwargs_dict) or (site_var[1] not in kwargs_dict[site_var[0]]) 
        
        # specify TS_Class initialization arguments based on kwargs_dict or as default values
        main_vars = {site: "prutok_computed" if dict_check([site,"main_var"]) or kwargs_dict[site]["main_var"] is None 
                     else kwargs_dict[site]["main_var"] for site in self.sites}
        start_dates = {site: None if dict_check([site,"start_date"]) else kwargs_dict[site]["start_date"] for site in self.sites}
        end_dates = {site: None if dict_check([site,"end_date"]) else kwargs_dict[site]["end_date"] for site in self.sites}
        periodicities = {site: "2T" if dict_check([site,"periodicity"]) or kwargs_dict[site]["periodicity"] is None 
                         else kwargs_dict[site]["periodicity"] for site in self.sites}              
        check_pers = {site: True if dict_check([site,"check_per"]) or kwargs_dict[site]["check_per"] is None
                      else kwargs_dict[site]["check_per"] for site in self.sites}
        date_cols = {site: "date" if dict_check([site,"date_col"]) or kwargs_dict[site]["date_col"] is None
                      else kwargs_dict[site]["date_col"] for site in self.sites}
        ##if main_vars is None: main_vars = {site: "prutok_computed" for site in self.sites}
        ##if start_dates is None: start_dates = {site: None for site in self.sites}
        ##if end_dates is None: end_dates = {site: None for site in self.sites}
        ##if periodicities is None: periodicities = {site: "2T" for site in self.sites}
        ##if check_pers is None: check_pers = {site: True for site in self.sites}
        ##if date_cols is None: date_cols = {site: "date" for site in self.sites}
                
        self.TS_objects = {site: TS_Class(datas_dictionary[site], main_var=main_vars[site],
                                          start_date=start_dates[site], end_date=end_dates[site], 
                                          periodicity=periodicities[site], check_per=check_pers[site], 
                                          date_col=date_cols[site], name=site
                                          ) for site in self.sites}
        
        self.data_dict = {site: self.TS_objects[site].data for site in self.sites}  # pointer to active TS data
        self._joined_data = join_data(self.data_dict)
        self.TS_objects["_joined"] = TS_Class(self._joined_data, main_var=main_vars[self.sites[0]],
                                             start_date=None, end_date=None, periodicity=periodicities[self.sites[0]], 
                                             check_per=False, date_col="date", name="_joined")
        self.main_sites = self.sites.copy()
        self.sites.append("_joined")
        self.data_dict["_joined"] = self.TS_objects["_joined"].data
        
        self.main_vars = {site: self.TS_objects[site].main_var for site in self.sites}
        self.start_dates = {site: self.TS_objects[site].start_date for site in self.sites}
        self.end_dates = {site: self.TS_objects[site].end_date for site in self.sites}
        self.periodicities = {site: self.TS_objects[site].periodicity for site in self.sites}
        self.check_pers = {site: self.TS_objects[site].check_per for site in self.sites}
        
        self.main_dicts_list = ["TS_objects", "data_dict", "data_dict_orig", "main_vars", 
                                "start_dates", "end_dates", "periodicities", "check_pers"]
    
    
    def update_TS_objects(self, add={}, remove=[], from_data_dict=True, add_to_main_sites=True, sort=False):
        if from_data_dict:  # if add contains as values tuples (data, kwargs)
            for site, site_info in add.items():
                data, kwargs = site_info
                if "name" not in kwargs:
                    kwargs["name"] = site
                self.data_dict_orig[site] = data.copy()  # keep current snapshot of data for future reference
                self.TS_objects[site] = TS_Class(data, **kwargs)
                if add_to_main_sites:
                    self.main_sites.append(site)
        
        else:  # if directly as TS_Class instance
            for site, ts_object in add.items():
                self.TS_objects[site] = ts_object
                self.data_dict_orig[site] = ts_object.data.copy() # keep current snapshot of data for future reference
                if add_to_main_sites:
                    self.main_sites.append(site)
        
        if remove is str:
            remove = [remove]
        for site in remove:
            del self.TS_objects[site]
            if site in self.main_sites:
                self.main_sites.remove(site)
        
        if "_joined" in self.TS_objects:
            del self.TS_objects["_joined"]  # current _joined no longer adequate
        
        self.update_main_attrs()   # update other lists and dictionaries based on current TS_objects     
        if sort:
            self.sort()
        
        self._joined_data = join_data(self.data_dict)  # create joined data of all time series
        site_0 = self.sites[0]
        self.TS_objects["_joined"] = TS_Class(self._joined_data, main_var=self.main_vars[site_0],
                                             start_date=None, end_date=None, periodicity=self.periodicities[site_0], 
                                             check_per=False, date_col="date", name="_joined")
        self.update_main_attrs()  # incorporate _joined to main attributes    
               
    
    def update_main_attrs(self):
        self.sites = list(self.TS_objects.keys())
        self.data_dict = {site: self.TS_objects[site].data for site in self.sites}  # pointer to active TS data
        self.main_vars = {site: self.TS_objects[site].main_var for site in self.sites}
        self.start_dates = {site: self.TS_objects[site].start_date for site in self.sites}
        self.end_dates = {site: self.TS_objects[site].end_date for site in self.sites}
        self.periodicities = {site: self.TS_objects[site].periodicity for site in self.sites}
        self.check_pers = {site: self.TS_objects[site].check_per for site in self.sites}
    
    
    def sort(self, key=None, _joined_as_last=True):
        self.main_sites = sorted(self.main_sites, key = key)
        self.sites = sorted(self.sites, key = key)
        if _joined_as_last:
            if "_joined" in self.sites:
                self.sites.remove("_joined")
                self.sites.append("_joined")
        for attr in self.main_dicts_list:
            old_val = getattr(self, attr)
            new_val = {site: old_val[site] for site in self.sites}
            setattr(self, attr, new_val)
            
    
    def classify(self, classif_vars_dict=None, kwargs_dict=None):
        # auxiliary function for extracting kwargs for individual site
        get_kwargs = lambda site: kwargs_dict[site] if (type(kwargs_dict) is dict) and (site in kwargs_dict) else {} 
        output = []
        if classif_vars_dict is None:  # classification of the main_var of the object
            for site in self.main_sites:
                kwargs = get_kwargs(site) 
                output.append(self.TS_objects[site].classify(**kwargs))
        else:  # classification of customarily inputted variables
            for site, classif_var in classif_vars_dict.items():
                kwargs = get_kwargs(site)   # kwargs always the same for the same site
                if type(classif_var) is str:   # classification of 1 variable
                    output.append(self.TS_objects[site].classify(classif_var=classif_var, **kwargs))
                else: # classification of multiple variables 
                    for var in classif_var:  
                        output.append(self.TS_objects[site].classify(classif_var=var, **kwargs))
        # if data which we classify (given by kwargs) is not self.data of corresponding TS object the classified data is returned, else None
        return output 
    
    
    def update_main_vars(self, main_vars_dict={}):
        for site, main_var in main_vars_dict.items():
            self.TS_objects[site].main_var = main_var
        self.main_vars = {site: self.TS_objects[site].main_var for site in self.sites}
        
    def cut_data(self, starts_dict={}, ends_dict={}, periodicities={}):
        for site in periodicities:
            start_date = starts_dict[site] if site in starts_dict else None
            end_date = ends_dict[site] if site in ends_dict else None
            self.TS_objects[site].enforce_periodicity(start_date, end_date, periodicities[site])
        for site in starts_dict:
            if site not in periodicities:
                end_date = ends_dict[site] if site in ends_dict else None
                self.TS_objects[site].cut_data(starts_dict[site], end_date)
        for site in ends_dict:
            if (site not in periodicities) and (site not in starts_dict):
                self.TS_objects[site].cut_data(None, end_date)
        self.update_main_attrs()
    

def classify(data, classif_var="prutok_computed", W_0=3,
             c_1=2.5, W_1=30,
             c_2=1, W_2=30, p_1=0.7,
             W_3=5, p_2=0.9,
             tol_vol_1=5, tol_vol_2=5,
             tol_rain_1=5, tol_rain_2=10,
             volatile_diffs=True):
    data[classif_var + "_category"] = "OK"
    # priority 5
    const = data[classif_var].rolling(window=W_0, center=True).std() == 0
    data.loc[const, classif_var + "_category"] = "const_value"
    
    # priority 4
    if volatile_diffs:    # measure volatility as volatility of first differences
        vol_data = data[classif_var].diff()
    else:                # measure volatility directly on the variable
        vol_data = data[classif_var]
    subset = vol_data <= vol_data.quantile(p_1)
    sd_p_1 = vol_data[subset].std()
    K = c_2*sd_p_1
    sd_2 = vol_data.rolling(window=W_2, center=True).std()
    high_vol_orig = sd_2 > K
    high_vol = join_series(high_vol_orig.astype(int), tol = tol_vol_1, join = 1)  # group nearby islands of volatility
    high_vol = join_series(high_vol, tol = tol_vol_2, join = 0)  # delete small islands of volatility
    high_vol = high_vol.astype(bool)
    data.loc[high_vol, classif_var + "_category"] = "volatile"
    
    # priority 3
    MA = data[classif_var].rolling(window=W_3, center=True).mean()
    rain_threshold = data[classif_var].quantile(p_2)
    rainy = MA >= rain_threshold
    high_vol_rain = high_vol_orig & rainy
    high_vol_rain = join_series(high_vol_rain.astype(int), tol = tol_rain_1, join = 1)  # group nearby islands of rain
    high_vol_rain = join_series(high_vol_rain, tol = tol_rain_2, join = 0)  # delete small islands of rain
    high_vol_rain = high_vol_rain.astype(bool)
    data.loc[high_vol_rain, classif_var + "_category"] = "volatile_rain"
    
    # priority 2
    zeros = data[classif_var] <= 0
    data.loc[zeros, classif_var + "_category"] = "zero_value"
    
    # priority 1
    first_diff = data[classif_var].diff()
    first_diff_plus = first_diff.shift(-1)
    sd_1 = first_diff.rolling(window=W_1, center=True).std()
    T = c_1*sd_1
    outliers = ((first_diff > T) & (first_diff_plus < -T)) | ((first_diff < -T) & (first_diff_plus > T))
    data.loc[outliers, classif_var + "_category"] = "outlier"
    
    dummies = pd.get_dummies(data[classif_var + "_category"], prefix=classif_var)
    for col in dummies.columns:
        data[col] = np.where(dummies[col] == 1, data[classif_var], np.nan)
    #data = pd.concat([data, dummies], axis=1)
    return data

def plot_categories(df, classif_var, unit, categories = "all", fig_size = None):
    
    if categories == "all":
        cats = list(df[classif_var + "_category"].unique())
        if "OK" in cats:
            cats.remove("OK")
    else:
        cats = [cat for cat in categories if (df[classif_var + "_category"] == cat).any()]
    cols = [classif_var + "_" + cat for cat in cats]
    
    if fig_size is None: 
        fig_size = (10, 6)
    plt.figure(figsize=fig_size)
    plt.plot(df['date'], df[classif_var], label=classif_var, color='blue')  # Line plot for var1

    # Plot special categories as scatter plots with different markers
    markers = {"volatile_rain":'o', 'const_value':'s', 'outlier':'^', 'zero_value':'D','volatile':"*"}  # Define markers for each category (max 5 categories)
    colors = ["green", "brown", "red", "yellow", "orange"]
    colors = {key: col for key, col in zip(markers.keys(), colors)}
    for i, column in enumerate(cols):
        cat = cats[i]
        if cat in ["volatile_rain", "volatile"]:
            plt.plot(df['date'], df[column], label=cat, linestyle='-', marker=markers[cat], color = colors[cat])
        else:
            plt.scatter(df['date'], df[column], label=cat, marker=markers[cat], color = colors[cat])

    plt.xlabel('Date and Time')
    plt.ylabel(classif_var)
    plt.title(f'Time Series for {unit}')
    plt.legend()
    plt.show()



def classify(data, main_var = "prutok_computed"
             , W_0 = 3
             , c_1 = 2.5, W_1 = 30
             , c_2 = 1, W_2 = 30, p_1 = 0.7
            , W_3 = 5, p_2 = 0.9
            , tol_vol_1 = 5, tol_vol_2 = 5
            , tol_rain_1 = 5, tol_rain_2 = 10):
    data[main_var + "_category"] = "OK"
    
    # priority 5
    const = data[main_var].rolling(window=W_0, center=True).std() == 0
    data.loc[const, main_var + "_category"] = "const_value"
    
    # priority 4
    subset = data[main_var] <= data[main_var].quantile(p_1)
    sd_p_1 = data[subset][main_var].std()
    K = c_2*sd_p_1
    sd_2 = data[main_var].rolling(window=W_2, center=True).std()
    high_vol_orig = sd_2 > K
    high_vol = join_series(high_vol_orig.astype(int), tol = tol_vol_1, join = 1)  # group nearby islands of volatility
    high_vol = join_series(high_vol, tol = tol_vol_2, join = 0)  # delete small islands of volatility
    high_vol = high_vol.astype(bool)
    data.loc[high_vol, main_var + "_category"] = "volatile"
    
    # priority 3
    MA = data[main_var].rolling(window=W_3, center=True).mean()
    rain_threshold = data[main_var].quantile(p_2)
    rainy = MA >= rain_threshold
    high_vol_rain = high_vol_orig & rainy
    high_vol_rain = join_series(high_vol_rain.astype(int), tol = tol_rain_1, join = 1)  # group nearby islands of rain
    high_vol_rain = join_series(high_vol_rain, tol = tol_rain_2, join = 0)  # delete small islands of rain
    high_vol_rain = high_vol_rain.astype(bool)
    data.loc[high_vol_rain, main_var + "_category"] = "volatile_rain"
    
    # priority 2
    zeros = data[main_var] <= 0
    data.loc[zeros, main_var + "_category"] = "zero_value"
    
    # priority 1
    first_diff = data[main_var].diff()
    first_diff_plus = first_diff.shift(-1)
    sd_1 = first_diff.rolling(window=W_1, center=True).std()
    T = c_1*sd_1
    outliers = ((first_diff > T) & (first_diff_plus < -T)) | ((first_diff < -T) & (first_diff_plus > T))
    data.loc[outliers, main_var + "_category"] = "outlier"
    
    dummies = pd.get_dummies(data[main_var + "_category"], prefix=main_var)
    for col in dummies.columns:
        data[col] = np.where(dummies[col] == 1, data[main_var], np.nan)
    #data = pd.concat([data, dummies], axis=1)
    return data

def plot_categories(df, main_var, unit, categories = "all", fig_size = None):
    
    if categories == "all":
        cats = list(df[main_var + "_category"].unique())
        if "OK" in cats:
            cats.remove("OK")
    else:
        cats = categories
    cols = [main_var + "_" + cat for cat in cats]
    
    if fig_size is None: 
        fig_size = (10, 6)
    plt.figure(figsize=fig_size)
    plt.plot(df['date'], df[main_var], label=main_var, color='blue')  # Line plot for var1

    # Plot special categories as scatter plots with different markers
    markers = {"volatile_rain":'o', 'const_value':'s', 'outlier':'^', 'zero_value':'D','volatile':"*"}  # Define markers for each category (max 5 categories)
    colors = ["green", "brown", "red", "yellow", "orange"]
    colors = {key: col for key, col in zip(markers.keys(), colors)}
    for i, column in enumerate(cols):
        cat = cats[i]
        if cat in ["volatile_rain", "volatile"]:
            plt.plot(df['date'], df[column], label=cat, linestyle='-', marker=markers[cat], color = colors[cat])
        else:
            plt.scatter(df['date'], df[column], label=cat, marker=markers[cat], color = colors[cat])

    plt.xlabel('Date and Time')
    plt.ylabel(main_var)
    plt.title(f'Time Series for {unit}')
    plt.legend()
    plt.show()

def identify_groups(indicators):
    groups = (indicators.diff() != 0).cumsum().astype(str)
    groups[indicators] += "_T"
    return groups

def summarize_indicators(indicators):
    out = {}
    out["count"] = indicators.sum()
    out["count_perc"] = indicators.mean()  # count and perc of trues
    groups = (indicators.diff() != 0).cumsum()   # identify in which group of successive Trues or Falses an observation lies
    groups_sizes = indicators.groupby(groups).transform('size')
    
    true_groups = groups[indicators]
    out["no_groups"] = len(true_groups.unique())  # no of groups of Trues
    true_groups_sizes = groups_sizes[indicators].groupby(true_groups).mean() # subset Trues, get size of each group as single number
    out["min_group"] = true_groups_sizes.min()
    out["med_group"] = true_groups_sizes.median()
    out["mean_group"] = true_groups_sizes.mean()
    out["max_group"] = true_groups_sizes.max()
    return out

def summarize_event_groups(data, classif_var, give_groups=False, show=False):
    summaries = pd.DataFrame()
    dummies = pd.get_dummies(data[classif_var + "_category"], prefix="")  # get dummies for infividual categories
    for cat in dummies.columns:
        summary = summarize_indicators(dummies[cat].astype(bool))
        summary["category"] = cat[1:]  # ignoring "_" prefix
        summaries = summaries.append(summary, ignore_index=True)
        if give_groups:
            data[classif_var + cat + "_groups"] = identify_groups(dummies[cat].astype(bool))
    if show:
        print(summaries)
    if give_groups:
        return data
    return summaries

def outliers_ext_indic(outlier_indic, ext_by=1):
    extended_indices = []
    for i in outlier_indic:
        for j in range(ext_by,0,-1):
            extended_indices.append(i - j)  # Add the rows above
        for j in range(ext_by+1):
            extended_indices.append(i+j)      # Add the chosen row and the rows below
    return extended_indices 

    
def correct_data(data, corr_var,
                 outliers_window=1):
    
    def mean_around(series):
        center = int(len(series)/2)
        center_index = series.index[center]
        mean = series.drop(center_index).mean()
        return mean
    
    data[corr_var + "_corrected_"] = data[corr_var]
    data["_MA_5"] = data[corr_var].rolling(5, center=True).mean()
    data["_MA_15"] = data[corr_var].rolling(15, center=True).mean()
    data["_MA_30"] = data[corr_var].rolling(30, center=True).mean()
    
    outlier_indic = data[corr_var + "_category"] == "outlier"
    outlier_ext_indic = outliers_ext_indic(data.index[outlier_indic], outliers_window)
    outliers_correction = data[corr_var][outlier_ext_indic].rolling(2*outliers_window+1, center=True).apply(mean_around) 
    data.loc[outlier_indic,corr_var + "_corrected_"] = outliers_correction[outlier_indic]
    # TO DO: the rest
    
    return data

def loc_extr(values, both=True, minim=True):
    center = int(len(values)/2)
    x = values.iloc[center]
    max_ = max(values)
    min_ = min(values)
    if both:
        return x==max_ or x==min_
    if minim:
        return x==min_
    return x==max_

>>>>>>> 1d64c268

<|MERGE_RESOLUTION|>--- conflicted
+++ resolved
@@ -7,7 +7,6 @@
 from datetime import datetime, timedelta
 import matplotlib.pyplot as plt
 
-##SP - tinker with dummy variables
 from statsmodels.formula.api import ols
 import statsmodels.api as sm
 from statsmodels.tsa.exponential_smoothing.ets import ETSModel
@@ -35,6 +34,7 @@
 
 def fit_cyclical_model(data, weekdays = True, var = "Prietok"):
     """Fits a simple LR model to predict values for categorical variables used to eliminate cyclcity"""
+    #TODO: Add filtration of extreme values
     if weekdays:
         relev = "weekday"
     else:
@@ -66,8 +66,6 @@
     data = get_cyclical_adjustment(data, fit, var)
 
     return data
-
-<<<<<<< HEAD
 def smoothing_cycl_adjustment(data, adj_var = 'Prietok_cyclical_adjustment', window  = 7, center = True, min_periods = 1):
     """Smooth out cyclical adjustment by using rolling window (rolling mean)"""
     return data[adj_var].rolling(window=window, center=center, min_periods = min_periods).mean()
@@ -88,49 +86,6 @@
     data[f"{var}_smooth_cyclicaly_adjusted"] = apply_smooth_cyclical_adjustment(data, var, f"{var}_cyclical_adjustment", window, center, min_periods)
     return data
 
-
-    
-    
-
-#Cooking up modification to smooth out the cyclicity
-# def apply_cyclical_smoothing(data,model = None,  var = "Prietok", weekdays = True, num = 1):
-#     """TODO: Write description"""
-#     if'hour' not in data:
-#         data = create_cyclical_features(data)
-#     if model == None:
-#         model = fit_cyclical_model(data, weekdays, var)
-#     if 'cyclical_adjustment' not in data:
-#         data = cyclical_adj_external(data, model, var = "Prietok")
-#     data["cyclical_adjustment_smoothed"] = data.apply(cyclical_smoothing, fit = model, num = num, axis=1)
-
-# def cyclical_smoothing(row, fit, num = 1):
-#     """Computes smoothed values of cyclical component for a single row"""
-#     current_val = row["cyclical_adjustment"] 
-#     if row["minute"] >= 58 - 2*num:
-#         left_val = current_val
-#         right_val = fit.predict(row.to_frame().transpose().assign(hour = row["hour"]+1)%24)
-#         return (smoothing(left_val, right_val, row["minute"], num))
-#     if row["minute"]<= 0 +2*num:
-#         right_val = current_val
-#         left_val = fit.predict(row.to_frame().transpose().assign(hour =  row["hour"]-1)%24)
-#         return (smoothing(left_val, right_val, row["minute"], num))
-    
-#     return current_val
-
-
-# def smoothing(left_val, right_val, minute, num = 1 ):
-#     """Computes the weighed seasonality"""
-#     if minute >= 58 - 2*num:
-#         left_weight = (num + (58-minute)/2 + 1)
-#         right_weight = 2*num + 1 - left_weight
-#     if minute<= 0 +2*num:
-#         right_weight = (num + (minute)/2 + 1)
-#         left_weight = 2*num + 1 - left_weight
-#     return (left_val*left_weight + right_val*right_weight)/(2*num+1)
-
-
-    
-=======
 def load_series(directory, files_list=False):
     """
     Imports all CSV files from a specified directory or list of files as Pandas DataFrames.
@@ -745,6 +700,30 @@
             return model.intercept_
         if give == "model":
             return model
+          
+          
+          
+    def get_cycl_adj(self, var = None, weekdays = False, ext_fit = False, fit = None, return_fit = False):
+        """Create cyclically adjusted features based on hour of the day and the day of the week"""
+        if var == None:
+            var = self.main_var
+        if ext_fit & (fit==None):
+            raise ValueError("If the external fit is chosen, the fit needs to be given")
+        
+        if not ext_fit:
+            self.data = cyclical_adj_full(self.data, weekdays, var, return_fit)
+        else:
+            self.data = cyclical_adj_external(self.data, fit, var)
+
+    def get_smooth_cycl_adj(self, var = None, weekdays = False, window  = 7, center = True, min_periods = 1, display_smoothed_adj = True,
+                                    ext_fit = False, fit = None):
+        """Created smoothed out cyclically adjusted features based on hour of the day and the day of the week"""
+        if var == None:
+            var = self.main_var
+        if ext_fit & (fit==None):
+            raise ValueError("If the external fit is chosen, the fit needs to be given")
+        
+        self.data = get_smooth_cycl_adjustment_full(self.data,var,weekdays,window,center,min_periods,display_smoothed_adj, ext_fit, fit)
         
     
 
@@ -1440,7 +1419,4 @@
         return x==max_ or x==min_
     if minim:
         return x==min_
-    return x==max_
-
->>>>>>> 1d64c268
-
+    return x==max_